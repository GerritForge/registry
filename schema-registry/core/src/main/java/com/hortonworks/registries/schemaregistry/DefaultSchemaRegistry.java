/**
 * Copyright 2016 Hortonworks.
 *
 * Licensed under the Apache License, Version 2.0 (the "License");
 * you may not use this file except in compliance with the License.
 * You may obtain a copy of the License at
 *
 * http://www.apache.org/licenses/LICENSE-2.0
 *
 * Unless required by applicable law or agreed to in writing, software
 * distributed under the License is distributed on an "AS IS" BASIS,
 * WITHOUT WARRANTIES OR CONDITIONS OF ANY KIND, either express or implied.
 * See the License for the specific language governing permissions and
 * limitations under the License.
 **/
package com.hortonworks.registries.schemaregistry;

import com.google.common.base.Preconditions;
import com.google.common.collect.Lists;
import com.hortonworks.registries.schemaregistry.errors.IncompatibleSchemaException;
import com.hortonworks.registries.schemaregistry.errors.InvalidSchemaException;
import com.hortonworks.registries.schemaregistry.errors.SchemaNotFoundException;
import com.hortonworks.registries.schemaregistry.errors.UnsupportedSchemaTypeException;
import com.hortonworks.registries.schemaregistry.serde.SerDesException;
import com.hortonworks.registries.storage.exception.StorageException;
import org.apache.commons.codec.binary.Hex;
import com.hortonworks.registries.common.QueryParam;
import com.hortonworks.registries.common.SlotSynchronizer;
import com.hortonworks.registries.common.util.FileStorage;
import com.hortonworks.registries.storage.Storable;
import com.hortonworks.registries.storage.StorageManager;
import org.slf4j.Logger;
import org.slf4j.LoggerFactory;

import java.io.IOException;
import java.io.InputStream;
import java.util.ArrayList;
import java.util.Collection;
import java.util.Collections;
import java.util.HashMap;
import java.util.List;
import java.util.Map;
import java.util.UUID;
import java.util.stream.Collectors;

/**
 * Default implementation for schema registry.
 * <p>
 * Remove todos with respective JIRAs created
 */
public class DefaultSchemaRegistry implements ISchemaRegistry {
    private static final Logger LOG = LoggerFactory.getLogger(DefaultSchemaRegistry.class);

    private static final int DEFAULT_RETRY_CT = 5;

    private final StorageManager storageManager;
    private final FileStorage fileStorage;
    private final Collection<? extends SchemaProvider> schemaProviders;
    private final Map<String, SchemaProvider> schemaTypeWithProviders = new HashMap<>();
    private final Object addOrUpdateLock = new Object();
    private Options options;
    private SchemaVersionInfoCache schemaVersionInfoCache;
    private List<SchemaProviderInfo> schemaProviderInfos;
    private SlotSynchronizer<String> slotSynchronizer = new SlotSynchronizer<>();

    public DefaultSchemaRegistry(StorageManager storageManager,
                                 FileStorage fileStorage,
                                 Collection<? extends SchemaProvider> schemaProviders) {
        this.storageManager = storageManager;
        this.fileStorage = fileStorage;
        this.schemaProviders = schemaProviders;
    }

    @Override
    public void init(Map<String, Object> props) {
        options = new Options(props);
        for (SchemaProvider schemaProvider : schemaProviders) {
            schemaTypeWithProviders.put(schemaProvider.getType(), schemaProvider);
        }

        schemaProviderInfos = schemaProviders.stream()
                .map(schemaProvider
                             -> new SchemaProviderInfo(schemaProvider.getType(),
                                                       schemaProvider.getName(),
                                                       schemaProvider.getDescription(),
                                                       schemaProvider.getDefaultSerializerClassName(),
                                                       schemaProvider.getDefaultDeserializerClassName()
                     )
                ).collect(Collectors.toList());

        schemaVersionInfoCache = new SchemaVersionInfoCache(key -> retrieveSchemaVersionInfo(key),
                                                            options.getMaxSchemaCacheSize(),
                                                            options.getSchemaExpiryInSecs());
        storageManager.registerStorables(
                Lists.newArrayList(SchemaMetadataStorable.class, SchemaVersionStorable.class, SchemaFieldInfoStorable.class,
                                   SerDesInfoStorable.class, SchemaSerDesMapping.class));

    }

    @Override
    public Collection<SchemaProviderInfo> getRegisteredSchemaProviderInfos() {
        return schemaProviderInfos;
    }

    @Override
    public Long addSchemaMetadata(SchemaMetadata schemaMetadata) throws UnsupportedSchemaTypeException {
        SchemaMetadataStorable givenSchemaMetadataStorable = SchemaMetadataStorable.fromSchemaMetadataInfo(new SchemaMetadataInfo(schemaMetadata));
        String type = schemaMetadata.getType();
        if (schemaTypeWithProviders.get(type) == null) {
            throw new UnsupportedSchemaTypeException("Given schema type " + type + " not supported");
        }
        Long id;
        synchronized (addOrUpdateLock) {
            Storable schemaMetadataStorable = storageManager.get(givenSchemaMetadataStorable.getStorableKey());
            if (schemaMetadataStorable != null) {
                id = schemaMetadataStorable.getId();
            } else {
                final Long nextId = storageManager.nextId(givenSchemaMetadataStorable.getNameSpace());
                givenSchemaMetadataStorable.setId(nextId);
                givenSchemaMetadataStorable.setTimestamp(System.currentTimeMillis());
                storageManager.add(givenSchemaMetadataStorable);
                id = givenSchemaMetadataStorable.getId();
            }
        }

        return id;
    }

    public Integer addSchemaVersion(SchemaMetadata schemaMetadata, String schemaText, String description)
            throws IncompatibleSchemaException, InvalidSchemaException, UnsupportedSchemaTypeException {
        Integer version;
        // todo handle with minimal lock usage.
        String schemaName = schemaMetadata.getName();
        // check whether there exists schema-metadata for schema-metadata-key
        SchemaMetadataInfo retrievedschemaMetadataInfo = getSchemaMetadata(schemaName);
        if (retrievedschemaMetadataInfo != null) {
            // check whether the same schema text exists
            try {
                version = getSchemaVersion(schemaName, schemaText);
            } catch (SchemaNotFoundException e) {
                version = createSchemaVersion(schemaMetadata, retrievedschemaMetadataInfo.getId(), schemaText, description);
            }
        } else {
            Long schemaMetadataId = addSchemaMetadata(schemaMetadata);
            version = createSchemaVersion(schemaMetadata, schemaMetadataId, schemaText, description);
        }

        return version;
    }

    public Integer addSchemaVersion(String schemaName, String schemaText, String description)
            throws SchemaNotFoundException, IncompatibleSchemaException, InvalidSchemaException, UnsupportedSchemaTypeException {

        Integer version;
        // check whether there exists schema-metadata for schema-metadata-key
        SchemaMetadataInfo schemaMetadataInfo = getSchemaMetadata(schemaName);
        if (schemaMetadataInfo != null) {
            SchemaMetadata schemaMetadata = schemaMetadataInfo.getSchemaMetadata();
            // check whether the same schema text exists
            version = findSchemaVersion(schemaMetadata.getType(), schemaText, schemaMetadataInfo.getId());
            if (version == null) {
                version = createSchemaVersion(schemaMetadata, schemaMetadataInfo.getId(), schemaText, description);
            }
        } else {
            throw new SchemaNotFoundException("Schema not found with the given schemaName: " + schemaName);
        }

        return version;
    }


    private Integer createSchemaVersion(SchemaMetadata schemaMetadata, Long schemaMetadataId, String schemaText,
                                        String description)
            throws IncompatibleSchemaException, InvalidSchemaException, UnsupportedSchemaTypeException {

        Preconditions.checkNotNull(schemaMetadataId, "schemaMetadataId must not be null");

        String type = schemaMetadata.getType();
        if (schemaTypeWithProviders.get(type) == null) {
            throw new UnsupportedSchemaTypeException("Given schema type " + type + " not supported");
        }

        // generate fingerprint, it parses the schema and checks for semantic validation.
        // throws InvalidSchemaException for invalid schemas.
        final String fingerprint = getFingerprint(type, schemaText);
        final String schemaName = schemaMetadata.getName();

        SchemaVersionStorable schemaVersionStorable = new SchemaVersionStorable();
        final Long schemaInstanceId = storageManager.nextId(schemaVersionStorable.getNameSpace());
        schemaVersionStorable.setId(schemaInstanceId);
        schemaVersionStorable.setSchemaMetadataId(schemaMetadataId);

        schemaVersionStorable.setFingerprint(fingerprint);

        schemaVersionStorable.setName(schemaName);

        schemaVersionStorable.setSchemaText(schemaText);
        schemaVersionStorable.setDescription(description);
        schemaVersionStorable.setTimestamp(System.currentTimeMillis());

        // take a lock for a schema with same name.
        SlotSynchronizer.Lock slotLock = slotSynchronizer.lockSlot(schemaName);
        try {
<<<<<<< HEAD
            Integer version = 0;
            if(schemaMetadata.isEvolve()) {
                Collection<SchemaVersionInfo> schemaVersionInfos = findAllVersions(schemaName);
                if (schemaVersionInfos != null && !schemaVersionInfos.isEmpty()) {
                    SchemaVersionInfo latestSchemaVersionInfo = null;
                    SchemaCompatibility compatibility = schemaMetadata.getCompatibility();
                    for (SchemaVersionInfo schemaVersionInfo : schemaVersionInfos) {
                        // check for compatibility
                        CompatibilityResult compatibilityResult = schemaTypeWithProviders.get(type).checkCompatibility(schemaText, schemaVersionInfo.getSchemaText(), compatibility);
                        if (!compatibilityResult.isCompatible()) {
                            throw new IncompatibleSchemaException("Given schema is not compatible with earlier schema versions. Error encountered is: " + compatibilityResult.getErrorMessage());
                        }

                        Integer curVersion = schemaVersionInfo.getVersion();
                        if (curVersion >= version) {
                            latestSchemaVersionInfo = schemaVersionInfo;
                            version = curVersion;
                        }
=======
            int retryCt = 0;
            while (true) {
                try {
                    Collection<SchemaVersionInfo> schemaVersionInfos = findAllVersions(schemaName);
                    Integer version = 0;
                    if (schemaVersionInfos != null && !schemaVersionInfos.isEmpty()) {
                        SchemaVersionInfo latestSchemaVersionInfo = null;
                        SchemaCompatibility compatibility = schemaMetadata.getCompatibility();
                        for (SchemaVersionInfo schemaVersionInfo : schemaVersionInfos) {
                            // check for compatibility
                            CompatibilityResult compatibilityResult = schemaTypeWithProviders.get(type).checkCompatibility(schemaText, schemaVersionInfo.getSchemaText(), compatibility);
                            if (!compatibilityResult.isCompatible()) {
                                throw new IncompatibleSchemaException("Given schema is not compatible with earlier schema versions. Error encountered is: " + compatibilityResult.getErrorMessage());
                            }

                            Integer curVersion = schemaVersionInfo.getVersion();
                            if (curVersion >= version) {
                                latestSchemaVersionInfo = schemaVersionInfo;
                                version = curVersion;
                            }
                        }

                        version = latestSchemaVersionInfo.getVersion();
>>>>>>> e1015c7c
                    }
                    schemaVersionStorable.setVersion(version + 1);

                    storageManager.add(schemaVersionStorable);

<<<<<<< HEAD
                    version = latestSchemaVersionInfo.getVersion();
=======
                    break;
                } catch (StorageException e) {
                    // optimistic to try the next try would be successful. When retr attemps are exhausted, throw error back to invoker.
                    if(++retryCt == DEFAULT_RETRY_CT) {
                        LOG.error("Giving up after retry attempts [{}] while trying to add new version of schema with metadata [{}]", retryCt, schemaMetadata, e);
                        throw e;
                    }
                    LOG.debug("Encountered storage exception while trying to add a new version, attempting again : [{}] with error: [{}]", retryCt, e);
>>>>>>> e1015c7c
                }
            }

            String storableNamespace = new SchemaFieldInfoStorable().getNameSpace();
            List<SchemaFieldInfo> schemaFieldInfos = schemaTypeWithProviders.get(type).generateFields(schemaVersionStorable.getSchemaText());
            for (SchemaFieldInfo schemaFieldInfo : schemaFieldInfos) {
                final Long fieldInstanceId = storageManager.nextId(storableNamespace);
                SchemaFieldInfoStorable schemaFieldInfoStorable = SchemaFieldInfoStorable.fromSchemaFieldInfo(schemaFieldInfo, fieldInstanceId);
                schemaFieldInfoStorable.setSchemaInstanceId(schemaInstanceId);
                schemaFieldInfoStorable.setTimestamp(System.currentTimeMillis());
                storageManager.add(schemaFieldInfoStorable);
            }
        } finally {
            slotLock.unlock();
        }

        return schemaVersionStorable.getVersion();
    }

    @Override
    public SchemaMetadataInfo getSchemaMetadata(Long schemaMetadataId) {
        SchemaMetadataStorable givenSchemaMetadataStorable = new SchemaMetadataStorable();
        givenSchemaMetadataStorable.setId(schemaMetadataId);

        List<QueryParam> params = Collections.singletonList(new QueryParam(SchemaMetadataStorable.ID, schemaMetadataId.toString()));
        Collection<SchemaMetadataStorable> schemaMetadataStorables = storageManager.find(SchemaMetadataStorable.NAME_SPACE, params);
        SchemaMetadataInfo schemaMetadataInfo = null;
        if (schemaMetadataStorables != null && !schemaMetadataStorables.isEmpty()) {
            schemaMetadataInfo = SchemaMetadataStorable.toSchemaMetadataInfo(schemaMetadataStorables.iterator().next());
            if (schemaMetadataStorables.size() > 1) {
                LOG.warn("No unique entry with schemaMetatadataId: [{}]", schemaMetadataId);
            }
            LOG.info("SchemaMetadata entries with id [{}] is [{}]", schemaMetadataStorables);
        }

        return schemaMetadataInfo;
    }

    @Override
    public SchemaMetadataInfo getSchemaMetadata(String schemaName) {
        SchemaMetadataStorable givenSchemaMetadataStorable = new SchemaMetadataStorable();
        givenSchemaMetadataStorable.setName(schemaName);

        SchemaMetadataStorable schemaMetadataStorable = storageManager.get(givenSchemaMetadataStorable.getStorableKey());
        return schemaMetadataStorable != null ? SchemaMetadataStorable.toSchemaMetadataInfo(schemaMetadataStorable) : null;
    }

    @Override
    public Collection<SchemaMetadata> findSchemaMetadata(Map<String, String> filters) {
        // todo get only few selected columns instead of getting the whole row.
        Collection<SchemaMetadataStorable> storables;

        if (filters == null || filters.isEmpty()) {
            storables = storageManager.list(SchemaMetadataStorable.NAME_SPACE);
        } else {
            List<QueryParam> queryParams = new ArrayList<>(filters.size());
            for (Map.Entry<String, String> entry : filters.entrySet()) {
                queryParams.add(new QueryParam(entry.getKey(), entry.getValue()));
            }
            storables = storageManager.find(SchemaVersionStorable.NAME_SPACE, queryParams);
        }
        List<SchemaMetadata> result;
        if (storables != null && !storables.isEmpty()) {
            result = new ArrayList<>();
            for (SchemaMetadataStorable storable : storables) {
                result.add(new SchemaMetadata.Builder(storable.getName())
                                   .type(storable.getType())
                                   .schemaGroup(storable.getSchemaGroup())
                                   .build());
            }
        } else {
            result = Collections.emptyList();
        }

        return result;
    }

    @Override
    public Collection<SchemaVersionKey> findSchemasWithFields(SchemaFieldQuery schemaFieldQuery) {
        List<QueryParam> queryParams = buildQueryParam(schemaFieldQuery);

        Collection<SchemaFieldInfoStorable> fieldInfos = storageManager.find(SchemaFieldInfoStorable.STORABLE_NAME_SPACE, queryParams);
        Collection<SchemaVersionKey> schemaVersionKeys;
        if (fieldInfos != null && !fieldInfos.isEmpty()) {
            List<Long> schemaIds = new ArrayList<>();
            for (SchemaFieldInfoStorable fieldInfo : fieldInfos) {
                schemaIds.add(fieldInfo.getSchemaInstanceId());
            }

            // todo get only few selected columns instead of getting the whole row.
            // add OR query to find items from store
            schemaVersionKeys = new ArrayList<>();
            for (Long schemaId : schemaIds) {
                SchemaVersionKey schemaVersionKey = getSchemaKey(schemaId);
                if (schemaVersionKey != null) {
                    schemaVersionKeys.add(schemaVersionKey);
                }
            }
        } else {
            schemaVersionKeys = Collections.emptyList();
        }

        return schemaVersionKeys;
    }

    private SchemaVersionKey getSchemaKey(Long schemaId) {
        SchemaVersionKey schemaVersionKey = null;

        List<QueryParam> queryParams = Collections.singletonList(new QueryParam(SchemaVersionStorable.ID, schemaId.toString()));
        Collection<SchemaVersionStorable> versionedSchemas = storageManager.find(SchemaVersionStorable.NAME_SPACE, queryParams);
        if (versionedSchemas != null && !versionedSchemas.isEmpty()) {
            SchemaVersionStorable storable = versionedSchemas.iterator().next();
            schemaVersionKey = new SchemaVersionKey(storable.getName(), storable.getVersion());
        }

        return schemaVersionKey;
    }

    private List<QueryParam> buildQueryParam(SchemaFieldQuery schemaFieldQuery) {
        List<QueryParam> queryParams = new ArrayList<>(3);
        if (schemaFieldQuery.getNamespace() != null) {
            queryParams.add(new QueryParam(SchemaFieldInfo.FIELD_NAMESPACE, schemaFieldQuery.getNamespace()));
        }
        if (schemaFieldQuery.getName() != null) {
            queryParams.add(new QueryParam(SchemaFieldInfo.NAME, schemaFieldQuery.getName()));
        }
        if (schemaFieldQuery.getType() != null) {
            queryParams.add(new QueryParam(SchemaFieldInfo.TYPE, schemaFieldQuery.getType()));
        }

        return queryParams;
    }

    @Override
    public Collection<SchemaVersionInfo> findAllVersions(final String schemaName) {
        List<QueryParam> queryParams = Collections.singletonList(new QueryParam(SchemaVersionStorable.NAME, schemaName));

        Collection<SchemaVersionStorable> storables = storageManager.find(SchemaVersionStorable.NAME_SPACE, queryParams);
        List<SchemaVersionInfo> schemaVersionInfos;
        if (storables != null && !storables.isEmpty()) {
            schemaVersionInfos = new ArrayList<>(storables.size());
            for (SchemaVersionStorable storable : storables) {
                schemaVersionInfos.add(storable.toSchemaVersionInfo());
            }
        } else {
            schemaVersionInfos = Collections.emptyList();
        }
        return schemaVersionInfos;
    }

    @Override
    public Integer getSchemaVersion(String schemaName, String schemaText) throws SchemaNotFoundException, InvalidSchemaException {
        SchemaMetadataInfo schemaMetadataInfo = getSchemaMetadata(schemaName);
        if (schemaMetadataInfo == null) {
            throw new SchemaNotFoundException("No schema found for schema metadata key: " + schemaName);
        }

        Long schemaMetadataId = schemaMetadataInfo.getId();
        Integer result = findSchemaVersion(schemaMetadataInfo.getSchemaMetadata().getType(), schemaText, schemaMetadataId);

        if (result == null) {
            throw new SchemaNotFoundException("No schema found for schema metadata key: " + schemaName);
        }

        return result;
    }

    private Integer findSchemaVersion(String type, String schemaText, Long schemaMetadataId) throws InvalidSchemaException {
        String fingerPrint = getFingerprint(type, schemaText);
        LOG.debug("Fingerprint of the given schema [{}] is [{}]", schemaText, fingerPrint);
        List<QueryParam> queryParams = Lists.newArrayList(
                new QueryParam(SchemaVersionStorable.SCHEMA_METADATA_ID, schemaMetadataId.toString()),
                new QueryParam(SchemaVersionStorable.FINGERPRINT, fingerPrint));

        Collection<SchemaVersionStorable> versionedSchemas = storageManager.find(SchemaVersionStorable.NAME_SPACE, queryParams);

        Integer result = null;
        if (versionedSchemas != null && !versionedSchemas.isEmpty()) {
            if (versionedSchemas.size() > 1) {
                LOG.warn("Exists more than one schema with schemaMetadataId: [{}] and schemaText [{}]", schemaMetadataId, schemaText);
            }

            SchemaVersionStorable schemaVersionStorable = versionedSchemas.iterator().next();
            result = schemaVersionStorable.getVersion();
        }

        return result;
    }

    private String getFingerprint(String type, String schemaText) throws InvalidSchemaException {
        return Hex.encodeHexString(schemaTypeWithProviders.get(type).getFingerprint(schemaText));
    }

    @Override
    public SchemaVersionInfo getSchemaVersionInfo(SchemaVersionKey schemaVersionKey) throws SchemaNotFoundException {
        return schemaVersionInfoCache.getSchema(schemaVersionKey);
    }

    SchemaVersionInfo retrieveSchemaVersionInfo(SchemaVersionKey schemaVersionKey) throws SchemaNotFoundException {
        String schemaName = schemaVersionKey.getSchemaName();
        SchemaMetadataInfo schemaMetadataInfo = getSchemaMetadata(schemaName);

        if (schemaMetadataInfo != null) {
            Integer version = schemaVersionKey.getVersion();
            Long schemaMetadataId = schemaMetadataInfo.getId();
            List<QueryParam> queryParams = Lists.newArrayList(
                    new QueryParam(SchemaVersionStorable.SCHEMA_METADATA_ID, schemaMetadataId.toString()),
                    new QueryParam(SchemaVersionStorable.VERSION, version.toString()));

            Collection<SchemaVersionStorable> versionedSchemas = storageManager.find(SchemaVersionStorable.NAME_SPACE, queryParams);
            if (versionedSchemas != null && !versionedSchemas.isEmpty()) {
                if (versionedSchemas.size() > 1) {
                    LOG.warn("More than one schema exists with metadataId: [{}] and version [{}]", schemaMetadataId, version);
                }
                return versionedSchemas.iterator().next().toSchemaVersionInfo();
            } else {
                throw new SchemaNotFoundException("No Schema version exists with schemaMetadataId " + schemaMetadataId + " and version " + version);
            }
        }

        throw new SchemaNotFoundException("No SchemaMetadata exists with key: " + schemaName);
    }

    private SchemaMetadataStorable getSchemaMetadataStorable(List<QueryParam> queryParams) {
        Collection<SchemaMetadataStorable> schemaMetadataStorables = storageManager.find(SchemaMetadataStorable.NAME_SPACE, queryParams);
        SchemaMetadataStorable schemaMetadataStorable = null;
        if (schemaMetadataStorables != null && !schemaMetadataStorables.isEmpty()) {
            if (schemaMetadataStorables.size() > 1) {
                LOG.warn("Received more than one schema with query parameters [{}]", queryParams);
            }
            schemaMetadataStorable = schemaMetadataStorables.iterator().next();
            LOG.debug("Schema found in registry with query parameters [{}]", queryParams);
        } else {
            LOG.debug("No schemas found in registry with query parameters [{}]", queryParams);
        }

        return schemaMetadataStorable;
    }

    @Override
    public SchemaVersionInfo getLatestSchemaVersionInfo(String schemaName) throws SchemaNotFoundException {
        Collection<SchemaVersionInfo> schemaVersionInfos = findAllVersions(schemaName);

        SchemaVersionInfo latestSchema = null;
        if (schemaVersionInfos != null && !schemaVersionInfos.isEmpty()) {
            Integer curVersion = Integer.MIN_VALUE;
            for (SchemaVersionInfo schemaVersionInfo : schemaVersionInfos) {
                if (schemaVersionInfo.getVersion() > curVersion) {
                    latestSchema = schemaVersionInfo;
                    curVersion = schemaVersionInfo.getVersion();
                }
            }
        }

        return latestSchema;
    }

    public CompatibilityResult checkCompatibility(String schemaName, String toSchema) throws SchemaNotFoundException {
        Collection<SchemaVersionInfo> schemaVersionInfos = findAllVersions(schemaName);
        Collection<String> schemaTexts = new ArrayList<>(schemaVersionInfos.size());
        for (SchemaVersionInfo schemaVersionInfo : schemaVersionInfos) {
            schemaTexts.add(schemaVersionInfo.getSchemaText());
        }

        SchemaMetadataInfo schemaMetadataInfo = getSchemaMetadata(schemaName);

        SchemaMetadata schemaMetadata = schemaMetadataInfo.getSchemaMetadata();
        return checkCompatibility(schemaMetadata.getType(), toSchema, schemaTexts, schemaMetadata.getCompatibility());
    }

    public CompatibilityResult checkCompatibility(SchemaVersionKey schemaVersionKey,
                                                  String toSchema) throws SchemaNotFoundException {
        String schemaName = schemaVersionKey.getSchemaName();

        SchemaVersionInfo existingSchemaVersionInfo = getSchemaVersionInfo(schemaVersionKey);
        String schemaText = existingSchemaVersionInfo.getSchemaText();
        SchemaMetadataInfo schemaMetadataInfo = getSchemaMetadata(schemaName);
        SchemaMetadata schemaMetadata = schemaMetadataInfo.getSchemaMetadata();
        return checkCompatibility(schemaMetadata.getType(), toSchema, Collections.singletonList(schemaText), schemaMetadata.getCompatibility());
    }

    private CompatibilityResult checkCompatibility(String type,
                                                   String toSchema,
                                                   Collection<String> existingSchemas,
                                                   SchemaCompatibility compatibility) {
        SchemaProvider schemaProvider = schemaTypeWithProviders.get(type);
        if (schemaProvider == null) {
            throw new IllegalStateException("No SchemaProvider registered for type: " + type);
        }

        return schemaProvider.checkCompatibility(toSchema, existingSchemas, compatibility);
    }

    @Override
    public String uploadFile(InputStream inputStream) {
        String fileName = UUID.randomUUID().toString();
        try {
            String uploadedFilePath = fileStorage.uploadFile(inputStream, fileName);
        } catch (IOException e) {
            throw new RuntimeException(e);
        }

        return fileName;
    }

    @Override
    public InputStream downloadFile(String fileId) throws IOException {
        return fileStorage.downloadFile(fileId);
    }

    @Override
    public Long addSerDesInfo(SerDesInfo serDesInfo) {
        SerDesInfoStorable serDesInfoStorable = SerDesInfoStorable.fromSerDesInfo(serDesInfo);
        Long nextId = storageManager.nextId(serDesInfoStorable.getNameSpace());
        serDesInfoStorable.setId(nextId);
        serDesInfoStorable.setTimestamp(System.currentTimeMillis());
        storageManager.add(serDesInfoStorable);

        return nextId;
    }

    @Override
    public SerDesInfo getSerDesInfo(Long serDesId) {
        SerDesInfoStorable serDesInfoStorable = new SerDesInfoStorable();
        serDesInfoStorable.setId(serDesId);
        return ((SerDesInfoStorable) storageManager.get(serDesInfoStorable.getStorableKey())).toSerDesInfo();
    }

    @Override
    public Collection<SerDesInfo> getSchemaSerializers(Long schemaMetadataId) {
        return getSerDesInfos(schemaMetadataId, true);
    }

    private Collection<SchemaSerDesMapping> getSchemaSerDesMappings(Long schemaMetadataId) {
        List<QueryParam> queryParams =
                Collections.singletonList(new QueryParam(SchemaSerDesMapping.SCHEMA_METADATA_ID, schemaMetadataId.toString()));

        return storageManager.find(SchemaSerDesMapping.NAMESPACE, queryParams);
    }

    @Override
    public Collection<SerDesInfo> getSchemaDeserializers(Long schemaMetadataId) {
        return getSerDesInfos(schemaMetadataId, false);
    }

    private List<SerDesInfo> getSerDesInfos(Long schemaMetadataId, boolean isSerializer) {
        Collection<SchemaSerDesMapping> schemaSerDesMappings = getSchemaSerDesMappings(schemaMetadataId);
        List<SerDesInfo> serDesInfos;
        if (schemaSerDesMappings == null || schemaSerDesMappings.isEmpty()) {
            serDesInfos = Collections.emptyList();
        } else {
            serDesInfos = new ArrayList<>();
            for (SchemaSerDesMapping schemaSerDesMapping : schemaSerDesMappings) {
                SerDesInfo serDesInfo = getSerDesInfo(schemaSerDesMapping.getSerDesId());
                if (isSerializer) {
                    if (serDesInfo.getIsSerializer()) {
                        serDesInfos.add(serDesInfo);
                    }
                } else if (!serDesInfo.getIsSerializer()) {
                    serDesInfos.add(serDesInfo);
                }
            }
        }
        return serDesInfos;
    }

    @Override
    public InputStream downloadJar(Long serDesId) {
        InputStream inputStream = null;

        SerDesInfo serDesInfoStorable = getSerDesInfo(serDesId);
        if (serDesInfoStorable != null) {
            try {
                inputStream = fileStorage.downloadFile(serDesInfoStorable.getFileId());
            } catch (IOException e) {
                throw new RuntimeException(e);
            }
        }

        return inputStream;
    }

    @Override
    public void mapSerDesWithSchema(Long schemaMetadataId, Long serDesId) {
        SerDesInfo serDesInfo = getSerDesInfo(serDesId);
        if (serDesInfo == null) {
            throw new SerDesException("Serializer with given ID " + serDesId + " does not exist");
        }

        SchemaSerDesMapping schemaSerDesMapping = new SchemaSerDesMapping(schemaMetadataId, serDesId);
        storageManager.add(schemaSerDesMapping);
    }

    public static class Options {
        // we may want to remove schema.registry prefix from configuration properties as these are all properties
        // given by client.
        public static final String SCHEMA_CACHE_SIZE = "schemaCacheSize";
        public static final String SCHEMA_CACHE_EXPIRY_INTERVAL_SECS = "schemaCacheExpiryInterval";
        public static final int DEFAULT_SCHEMA_CACHE_SIZE = 10000;
        public static final long DEFAULT_SCHEMA_CACHE_EXPIRY_INTERVAL_SECS = 60 * 60L;

        private final Map<String, ?> config;

        public Options(Map<String, ?> config) {
            this.config = config;
        }

        private Object getPropertyValue(String propertyKey, Object defaultValue) {
            Object value = config.get(propertyKey);
            return value != null ? value : defaultValue;
        }

        public int getMaxSchemaCacheSize() {
            return Integer.valueOf(getPropertyValue(SCHEMA_CACHE_SIZE, DEFAULT_SCHEMA_CACHE_SIZE).toString());
        }

        public long getSchemaExpiryInSecs() {
            return Long.valueOf(getPropertyValue(SCHEMA_CACHE_EXPIRY_INTERVAL_SECS, DEFAULT_SCHEMA_CACHE_EXPIRY_INTERVAL_SECS).toString());
        }
    }

}<|MERGE_RESOLUTION|>--- conflicted
+++ resolved
@@ -17,18 +17,18 @@
 
 import com.google.common.base.Preconditions;
 import com.google.common.collect.Lists;
+import com.hortonworks.registries.common.QueryParam;
+import com.hortonworks.registries.common.SlotSynchronizer;
+import com.hortonworks.registries.common.util.FileStorage;
 import com.hortonworks.registries.schemaregistry.errors.IncompatibleSchemaException;
 import com.hortonworks.registries.schemaregistry.errors.InvalidSchemaException;
 import com.hortonworks.registries.schemaregistry.errors.SchemaNotFoundException;
 import com.hortonworks.registries.schemaregistry.errors.UnsupportedSchemaTypeException;
 import com.hortonworks.registries.schemaregistry.serde.SerDesException;
+import com.hortonworks.registries.storage.Storable;
+import com.hortonworks.registries.storage.StorageManager;
 import com.hortonworks.registries.storage.exception.StorageException;
 import org.apache.commons.codec.binary.Hex;
-import com.hortonworks.registries.common.QueryParam;
-import com.hortonworks.registries.common.SlotSynchronizer;
-import com.hortonworks.registries.common.util.FileStorage;
-import com.hortonworks.registries.storage.Storable;
-import com.hortonworks.registries.storage.StorageManager;
 import org.slf4j.Logger;
 import org.slf4j.LoggerFactory;
 
@@ -201,58 +201,36 @@
         // take a lock for a schema with same name.
         SlotSynchronizer.Lock slotLock = slotSynchronizer.lockSlot(schemaName);
         try {
-<<<<<<< HEAD
-            Integer version = 0;
-            if(schemaMetadata.isEvolve()) {
-                Collection<SchemaVersionInfo> schemaVersionInfos = findAllVersions(schemaName);
-                if (schemaVersionInfos != null && !schemaVersionInfos.isEmpty()) {
-                    SchemaVersionInfo latestSchemaVersionInfo = null;
-                    SchemaCompatibility compatibility = schemaMetadata.getCompatibility();
-                    for (SchemaVersionInfo schemaVersionInfo : schemaVersionInfos) {
-                        // check for compatibility
-                        CompatibilityResult compatibilityResult = schemaTypeWithProviders.get(type).checkCompatibility(schemaText, schemaVersionInfo.getSchemaText(), compatibility);
-                        if (!compatibilityResult.isCompatible()) {
-                            throw new IncompatibleSchemaException("Given schema is not compatible with earlier schema versions. Error encountered is: " + compatibilityResult.getErrorMessage());
-                        }
-
-                        Integer curVersion = schemaVersionInfo.getVersion();
-                        if (curVersion >= version) {
-                            latestSchemaVersionInfo = schemaVersionInfo;
-                            version = curVersion;
-                        }
-=======
             int retryCt = 0;
             while (true) {
                 try {
-                    Collection<SchemaVersionInfo> schemaVersionInfos = findAllVersions(schemaName);
                     Integer version = 0;
-                    if (schemaVersionInfos != null && !schemaVersionInfos.isEmpty()) {
-                        SchemaVersionInfo latestSchemaVersionInfo = null;
-                        SchemaCompatibility compatibility = schemaMetadata.getCompatibility();
-                        for (SchemaVersionInfo schemaVersionInfo : schemaVersionInfos) {
-                            // check for compatibility
-                            CompatibilityResult compatibilityResult = schemaTypeWithProviders.get(type).checkCompatibility(schemaText, schemaVersionInfo.getSchemaText(), compatibility);
-                            if (!compatibilityResult.isCompatible()) {
-                                throw new IncompatibleSchemaException("Given schema is not compatible with earlier schema versions. Error encountered is: " + compatibilityResult.getErrorMessage());
+                    if (schemaMetadata.isEvolve()) {
+                        Collection<SchemaVersionInfo> schemaVersionInfos = findAllVersions(schemaName);
+                        if (schemaVersionInfos != null && !schemaVersionInfos.isEmpty()) {
+                            SchemaVersionInfo latestSchemaVersionInfo = null;
+                            SchemaCompatibility compatibility = schemaMetadata.getCompatibility();
+                            for (SchemaVersionInfo schemaVersionInfo : schemaVersionInfos) {
+                                // check for compatibility
+                                CompatibilityResult compatibilityResult = schemaTypeWithProviders.get(type).checkCompatibility(schemaText, schemaVersionInfo.getSchemaText(), compatibility);
+                                if (!compatibilityResult.isCompatible()) {
+                                    throw new IncompatibleSchemaException("Given schema is not compatible with earlier schema versions. Error encountered is: " + compatibilityResult.getErrorMessage());
+                                }
+
+                                Integer curVersion = schemaVersionInfo.getVersion();
+                                if (curVersion >= version) {
+                                    latestSchemaVersionInfo = schemaVersionInfo;
+                                    version = curVersion;
+                                }
                             }
 
-                            Integer curVersion = schemaVersionInfo.getVersion();
-                            if (curVersion >= version) {
-                                latestSchemaVersionInfo = schemaVersionInfo;
-                                version = curVersion;
-                            }
+                            version = latestSchemaVersionInfo.getVersion();
                         }
-
-                        version = latestSchemaVersionInfo.getVersion();
->>>>>>> e1015c7c
                     }
                     schemaVersionStorable.setVersion(version + 1);
 
                     storageManager.add(schemaVersionStorable);
 
-<<<<<<< HEAD
-                    version = latestSchemaVersionInfo.getVersion();
-=======
                     break;
                 } catch (StorageException e) {
                     // optimistic to try the next try would be successful. When retr attemps are exhausted, throw error back to invoker.
@@ -261,7 +239,6 @@
                         throw e;
                     }
                     LOG.debug("Encountered storage exception while trying to add a new version, attempting again : [{}] with error: [{}]", retryCt, e);
->>>>>>> e1015c7c
                 }
             }
 
