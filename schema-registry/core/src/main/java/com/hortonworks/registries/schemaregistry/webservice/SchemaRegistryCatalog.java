/*
 * Licensed to the Apache Software Foundation (ASF) under one
 * or more contributor license agreements.  See the NOTICE file
 * distributed with this work for additional information
 * regarding copyright ownership.  The ASF licenses this file
 * to you under the Apache License, Version 2.0 (the
 * "License"); you may not use this file except in compliance
 * with the License.  You may obtain a copy of the License at
 *
 * http://www.apache.org/licenses/LICENSE-2.0
 *
 * Unless required by applicable law or agreed to in writing, software
 * distributed under the License is distributed on an "AS IS" BASIS,
 * WITHOUT WARRANTIES OR CONDITIONS OF ANY KIND, either express or implied.
 * See the License for the specific language governing permissions and
 * limitations under the License.
 */
package com.hortonworks.registries.schemaregistry.webservice;

import com.codahale.metrics.annotation.Timed;
import com.hortonworks.iotas.common.util.WSUtils;
import com.hortonworks.registries.schemaregistry.ISchemaRegistry;
import com.hortonworks.registries.schemaregistry.SchemaInfo;
import com.hortonworks.registries.schemaregistry.SchemaKey;
import com.hortonworks.registries.schemaregistry.SchemaMetadata;
import com.hortonworks.registries.schemaregistry.SchemaMetadataKey;
import com.hortonworks.registries.schemaregistry.SchemaNotFoundException;
import com.hortonworks.registries.schemaregistry.SerDesInfo;
import com.hortonworks.registries.schemaregistry.VersionedSchema;
import com.hortonworks.registries.schemaregistry.client.SchemaDetails;
import org.glassfish.jersey.media.multipart.FormDataContentDisposition;
import org.glassfish.jersey.media.multipart.FormDataParam;
import org.slf4j.Logger;
import org.slf4j.LoggerFactory;

import javax.ws.rs.Consumes;
import javax.ws.rs.GET;
import javax.ws.rs.POST;
import javax.ws.rs.Path;
import javax.ws.rs.PathParam;
import javax.ws.rs.Produces;
import javax.ws.rs.core.Context;
import javax.ws.rs.core.MediaType;
import javax.ws.rs.core.Response;
import javax.ws.rs.core.StreamingOutput;
import javax.ws.rs.core.UriInfo;
import java.io.FileNotFoundException;
import java.io.InputStream;
import java.util.Collection;

import static com.hortonworks.iotas.common.catalog.CatalogResponse.ResponseMessage.ENTITY_NOT_FOUND;
import static com.hortonworks.iotas.common.catalog.CatalogResponse.ResponseMessage.EXCEPTION;
import static com.hortonworks.iotas.common.catalog.CatalogResponse.ResponseMessage.SUCCESS;
import static javax.ws.rs.core.Response.Status.CREATED;
import static javax.ws.rs.core.Response.Status.INTERNAL_SERVER_ERROR;
import static javax.ws.rs.core.Response.Status.NOT_FOUND;
import static javax.ws.rs.core.Response.Status.OK;

/**
 *
 */
@Path("/api/v1/schemaregistry")
@Produces(MediaType.APPLICATION_JSON)
public class SchemaRegistryCatalog {
    private static final Logger LOG = LoggerFactory.getLogger(SchemaRegistryCatalog.class);

    private final ISchemaRegistry schemaRegistry;

    public SchemaRegistryCatalog(ISchemaRegistry schemaRegistry) {
        this.schemaRegistry = schemaRegistry;
    }

    @GET
    @Path("/schemas")
    @Timed
    public Response listSchemas(@Context UriInfo uriInfo) {
        try {
            return WSUtils.respond(OK, SUCCESS, schemaRegistry.listAll());
        } catch (Exception ex) {
            return WSUtils.respond(INTERNAL_SERVER_ERROR, EXCEPTION, ex.getMessage());
        }
    }

    @POST
    @Path("/schemas")
    @Timed
    public Response addSchema(SchemaMetadata schemaMetadata) {
        Response response;
        try {
            schemaRegistry.addSchemaMetadata(schemaMetadata);
            response = WSUtils.respond(CREATED, SUCCESS, true);
        } catch (Exception ex) {
            LOG.error("Error encountered while adding schema", ex);
            response = WSUtils.respond(INTERNAL_SERVER_ERROR, EXCEPTION, ex.getMessage());
        }

        return response;
    }

    @POST
    @Path("/schemas/types/{type}/groups/{group}/names/{name}")
    @Timed
    public Response addSchema(@PathParam("type") String type,
                              @PathParam("group") String group,
                              @PathParam("name") String name,
                              SchemaDetails schemaDetails) {
        SchemaMetadataKey schemaMetadataKey = new SchemaMetadataKey(type, group, name);
        SchemaMetadata schemaMetadata = new SchemaMetadata(schemaMetadataKey,
                schemaDetails.getSchemaMetadataDescription(),
                schemaDetails.getCompatibility());
        Response response;
        try {
            Integer version = schemaRegistry.addSchema(schemaMetadata, schemaDetails.getVersionedSchema());
            response = WSUtils.respond(CREATED, SUCCESS, version);
        } catch (Exception ex) {
            LOG.error("Error encountered while adding schema", ex);
            response = WSUtils.respond(INTERNAL_SERVER_ERROR, EXCEPTION, ex.getMessage());
        }

        return response;
    }


    @GET
    @Path("/schemas/types/{type}/groups/{group}/names/{name}/versions/latest")
    @Timed
    public Response getSchemaInstance(@PathParam("type") String type,
                                      @PathParam("group") String group,
                                      @PathParam("name") String name) {
        SchemaMetadataKey schemaMetadataKey = new SchemaMetadataKey(type, group, name);

        Response response;
        try {
            SchemaMetadata schemaMetadataStorable = schemaRegistry.getSchemaMetadata(schemaMetadataKey);
            SchemaInfo schemaInfo = schemaRegistry.getLatestSchemaInfo(schemaMetadataStorable.getId());
            if (schemaInfo != null) {
                response = WSUtils.respond(OK, SUCCESS, schemaInfo);
            } else {
                response = WSUtils.respond(NOT_FOUND, ENTITY_NOT_FOUND, schemaMetadataKey.toString());
            }
        } catch (Exception ex) {
            response = WSUtils.respond(INTERNAL_SERVER_ERROR, EXCEPTION, ex.getMessage());
        }

        return response;

    }

    @GET
    @Path("/schemas/types/{type}/groups/{group}/names/{name}/versions")
    @Timed
    public Response getSchemaInstances(@PathParam("type") String type,
                                       @PathParam("group") String group,
                                       @PathParam("name") String name) {
        SchemaMetadataKey schemaMetadataKey = new SchemaMetadataKey(type, group, name);

        Response response;
        try {
            SchemaMetadata schemaMetadataStorable = schemaRegistry.getSchemaMetadata(schemaMetadataKey);
            Collection<SchemaInfo> schemaInfos = schemaRegistry.findAllVersions(schemaMetadataStorable.getId());
            if (schemaInfos != null) {
                response = WSUtils.respond(OK, SUCCESS, schemaInfos);
            } else {
                response = WSUtils.respond(NOT_FOUND, ENTITY_NOT_FOUND, schemaMetadataKey.toString());
            }
        } catch (Exception ex) {
            response = WSUtils.respond(INTERNAL_SERVER_ERROR, EXCEPTION, ex.getMessage());
        }

        return response;
    }

    @GET
    @Path("/schemas/types/{type}/groups/{group}/names/{name}/versions/{version}")
    @Timed
    public Response getSchemaInstance(@PathParam("type") String type,
                                      @PathParam("group") String group,
                                      @PathParam("name") String name,
                                      @PathParam("version") Integer version) {
        SchemaMetadataKey schemaMetadataKey = new SchemaMetadataKey(type, group, name);
        SchemaKey schemaKey = new SchemaKey(schemaMetadataKey, version);

        Response response;
        try {
            SchemaMetadata schemaMetadataStorable = schemaRegistry.getSchemaMetadata(schemaMetadataKey);
            SchemaInfo schemaInfo = schemaRegistry.getSchemaInfo(schemaMetadataStorable.getId(), version);
            response = WSUtils.respond(OK, SUCCESS, schemaInfo);
        } catch (SchemaNotFoundException e) {
            response = WSUtils.respond(NOT_FOUND, ENTITY_NOT_FOUND, schemaKey.toString());
        } catch (Exception ex) {
            response = WSUtils.respond(INTERNAL_SERVER_ERROR, EXCEPTION, ex.getMessage());
        }

        return response;
    }

    @GET
    @Path("/schemas/types/{type}/groups/{group}/names/{name}/compatibility")
    @Timed
    public Response isCompatibleWithSchema(@PathParam("type") String type,
                                           @PathParam("group") String group,
                                           @PathParam("name") String name,
                                           String schema) {
        SchemaMetadataKey schemaMetadataKey = new SchemaMetadataKey(type, group, name);
        Response response;
        try {
            SchemaMetadata schemaMetadataStorable = schemaRegistry.getSchemaMetadata(schemaMetadataKey);
            boolean compatible = schemaRegistry.isCompatible(schemaMetadataStorable.getId(), schema);
            response = WSUtils.respond(OK, SUCCESS, compatible);
        } catch (SchemaNotFoundException e) {
            response = WSUtils.respond(NOT_FOUND, ENTITY_NOT_FOUND, schemaMetadataKey.toString());
        } catch (Exception ex) {
            response = WSUtils.respond(INTERNAL_SERVER_ERROR, EXCEPTION, ex.getMessage());
        }

        return response;
    }

    @GET
    @Path("/schemas/types/{type}/groups/{group}/names/{name}/serializers")
    @Timed
    public Response getSerializers(@PathParam("type") String type,
                                   @PathParam("group") String group,
                                   @PathParam("name") String name,
                                   String schema) {
        SchemaMetadataKey schemaMetadataKey = new SchemaMetadataKey(type, group, name);
        Response response;
        try {
            SchemaMetadata schemaMetadataStorable = schemaRegistry.getSchemaMetadata(schemaMetadataKey);
            if (schemaMetadataStorable != null) {
                Collection<SerDesInfo> schemaSerializers = schemaRegistry.getSchemaSerializers(schemaMetadataStorable.getId());
                response = WSUtils.respond(OK, SUCCESS, schemaSerializers);
            } else {
                response = WSUtils.respond(NOT_FOUND, ENTITY_NOT_FOUND, schemaMetadataKey.toString());
            }
        } catch (Exception ex) {
            response = WSUtils.respond(INTERNAL_SERVER_ERROR, EXCEPTION, ex.getMessage());
        }

        return response;
    }

    @POST
    @Path("/schemas/{id}")
    @Timed
    public Response addVersionedSchema(@PathParam("id") Long schemaMetadataId, VersionedSchema versionedSchema) {
        Response response = null;
        try {
            SchemaMetadata schemaMetadataStorable = schemaRegistry.getSchemaMetadata(schemaMetadataId);
            if (schemaMetadataStorable != null) {
                SchemaMetadataKey schemaMetadataKey = schemaMetadataStorable.getSchemaMetadataKey();
                Integer version = schemaRegistry.addSchema(schemaMetadataKey, versionedSchema);

                response = WSUtils.respond(CREATED, SUCCESS, new SchemaKey(schemaMetadataKey, version));
            } else {
                response = WSUtils.respond(NOT_FOUND, ENTITY_NOT_FOUND, schemaMetadataId);
            }
        } catch (Exception ex) {
            LOG.error("Error encountered while adding schema", ex);
            response = WSUtils.respond(INTERNAL_SERVER_ERROR, EXCEPTION, ex.getMessage());
        }

        return response;
    }

    @GET
    @Path("/schemas/{id}/versions/latest")
    @Timed
    public Response getLatestSchema(@PathParam("id") Long schemaMetadataId) {
        Response response;
        try {
            SchemaInfo schemaInfoStorable = schemaRegistry.getLatestSchemaInfo(schemaMetadataId);
            if (schemaInfoStorable != null) {
                response = WSUtils.respond(OK, SUCCESS, schemaInfoStorable);
            } else {
                response = WSUtils.respond(NOT_FOUND, ENTITY_NOT_FOUND, schemaMetadataId.toString());
            }
        } catch (SchemaNotFoundException e) {
            response = WSUtils.respond(NOT_FOUND, ENTITY_NOT_FOUND, schemaMetadataId.toString());
        } catch (Exception ex) {
            response = WSUtils.respond(INTERNAL_SERVER_ERROR, EXCEPTION, ex.getMessage());
        }

        return response;
    }

    @GET
    @Path("/schemas/{id}/versions/{version}")
    @Timed
    public Response getVersionedSchema(@PathParam("id") Long schemaMetadataId,
                                       @PathParam("version") Integer version) {
        Response response;
        try {
            SchemaInfo schemaInfo = schemaRegistry.getSchemaInfo(schemaMetadataId, version);
            response = WSUtils.respond(OK, SUCCESS, schemaInfo);
        } catch (SchemaNotFoundException ex) {
            response = WSUtils.respond(NOT_FOUND, ENTITY_NOT_FOUND, schemaMetadataId.toString());
        } catch (Exception ex) {
            response = WSUtils.respond(INTERNAL_SERVER_ERROR, EXCEPTION, ex.getMessage());
        }

        return response;
    }

    @POST
    @Path("/schemas/{id}/compatible/versions/{version}")
    @Timed
    public Response isCompatible(String schema,
                                 @PathParam("id") Long schemaMetadataId,
                                 @PathParam("version") Integer version) {
        try {
            boolean compatible = schemaRegistry.isCompatible(schemaMetadataId, version, schema);
            return WSUtils.respond(OK, SUCCESS, compatible);
        } catch (SchemaNotFoundException e) {
            return WSUtils.respond(NOT_FOUND, ENTITY_NOT_FOUND, schemaMetadataId.toString());
        } catch (Exception ex) {
            return WSUtils.respond(INTERNAL_SERVER_ERROR, EXCEPTION, ex.getMessage());
        }
    }


    @POST
    @Path("/schemas/{id}/compatible/versions")
    @Timed
    public Response isCompatible(@PathParam("id") Long schemaMetadataId, String schema) {
        Response response;
        try {
            boolean compatible = schemaRegistry.isCompatible(schemaMetadataId, schema);
            response = WSUtils.respond(OK, SUCCESS, compatible);
        } catch (SchemaNotFoundException e) {
            response = WSUtils.respond(NOT_FOUND, ENTITY_NOT_FOUND, schemaMetadataId.toString());
        } catch (Exception ex) {
            response = WSUtils.respond(INTERNAL_SERVER_ERROR, EXCEPTION, ex.getMessage());
        }

        return response;
    }

    @GET
    @Produces({"application/octet-stream", "application/json"})
    @Path("/schemas/{id}/serializers/{serializerId}")
    @Timed
    public Response downloadSerializer(@PathParam("id") Long schemaMetadataId, @PathParam("serializerId") Long serializerId) {
        Response response;
        try {
            InputStream inputStream = schemaRegistry.downloadJar(serializerId);
            if (inputStream != null) {
                StreamingOutput streamOutput = WSUtils.wrapWithStreamingOutput(inputStream);
                response = Response.ok(streamOutput).build();
            } else {
                response = WSUtils.respond(NOT_FOUND, ENTITY_NOT_FOUND, schemaMetadataId.toString());
            }
        } catch (Exception ex) {
            response = WSUtils.respond(INTERNAL_SERVER_ERROR, EXCEPTION, ex.getMessage());
        }

        return response;
    }

    @Timed
    @POST
    @Consumes(MediaType.MULTIPART_FORM_DATA)
    @Path("/files")
    public Response uploadFile(@FormDataParam("file") final InputStream inputStream,
                               @FormDataParam("file") final FormDataContentDisposition contentDispositionHeader) {
        // todo we should be using file upload resources in iotas.
        Response response;
        try {
            LOG.info("Received contentDispositionHeader: [{}]", contentDispositionHeader);
            String uploadedFileId = schemaRegistry.uploadFile(inputStream);
<<<<<<< HEAD
            return WSUtils.respond(OK, SUCCESS, uploadedFileId, null);
=======

            response = WSUtils.respond(OK, SUCCESS, uploadedFileId, null);
>>>>>>> 31c85650
        } catch (Exception ex) {
            response = WSUtils.respond(INTERNAL_SERVER_ERROR, EXCEPTION, ex.getMessage());
        }

        return response;
    }

    @Timed
    @GET
    @Produces({"application/octet-stream", "application/json"})
    @Path("/files/download/{fileId}")
    public Response downloadFile(@PathParam("fileId") String fileId) {
        Response response;
        try {
            StreamingOutput streamOutput = WSUtils.wrapWithStreamingOutput(schemaRegistry.downloadFile(fileId));
            response = Response.ok(streamOutput).build();
            return response;
        } catch (FileNotFoundException e) {
            response = WSUtils.respond(NOT_FOUND, ENTITY_NOT_FOUND, fileId);
        } catch (Exception ex) {
            response = WSUtils.respond(INTERNAL_SERVER_ERROR, EXCEPTION, ex.getMessage());
        }

        return response;
    }

    @POST
    @Path("/serializers")
    @Timed
    public Response addSerializer(SerDesInfo schemaSerDesInfo) {
        Response response;
        try {
            Long serializerId = schemaRegistry.addSerDesInfo(schemaSerDesInfo);
            response = WSUtils.respond(OK, SUCCESS, serializerId);
        } catch (Exception ex) {
            response = WSUtils.respond(INTERNAL_SERVER_ERROR, EXCEPTION, ex.getMessage());
        }
        return response;
    }

    @GET
    @Path("/serializers/{id}")
    @Timed
    public Response getSerializer(@PathParam("id") Long serializerId) {
        Response response;
        try {
            SerDesInfo serializerInfo = schemaRegistry.getSerDesInfo(serializerId);
            response = WSUtils.respond(OK, SUCCESS, serializerInfo);
        } catch (Exception ex) {
            response = WSUtils.respond(INTERNAL_SERVER_ERROR, EXCEPTION, ex.getMessage());
        }
        return response;
    }

    @POST
    @Path("/deserializers")
    @Timed
    public Response addDeserializer(SerDesInfo schemaSerDesInfo) {
        Response response;
        try {
            Long serializerId = schemaRegistry.addSerDesInfo(schemaSerDesInfo);
            response = WSUtils.respond(OK, SUCCESS, serializerId);
        } catch (Exception ex) {
            response = WSUtils.respond(INTERNAL_SERVER_ERROR, EXCEPTION, ex.getMessage());
        }
        return response;
    }

    @GET
    @Path("/deserializers/{id}")
    @Timed
    public Response getDeserializer(@PathParam("id") Long deserializerId) {
        Response response;
        try {
            SerDesInfo serializerInfo = schemaRegistry.getSerDesInfo(deserializerId);
            response = WSUtils.respond(OK, SUCCESS, serializerInfo);
        } catch (Exception ex) {
            response = WSUtils.respond(INTERNAL_SERVER_ERROR, EXCEPTION, ex.getMessage());
        }
        return response;
    }

    @POST
    @Path("/schemas/mapping/{schemaMetadataId}/{serDesId}")
    @Timed
    public Response mapSerDes(@PathParam("schemaMetadataId") Long schemaMetadataId, @PathParam("serDesId") Long serDesId) {
        try {
            schemaRegistry.mapSerDesWithSchema(schemaMetadataId, serDesId);
            return WSUtils.respond(OK, SUCCESS, true);
        } catch (Exception ex) {
            return WSUtils.respond(INTERNAL_SERVER_ERROR, EXCEPTION, ex.getMessage());
        }
    }

    @POST
    @Path("/schemas/types/{type}/groups/{group}/names/{name}/mapping/{serDesId}")
    @Timed
    public Response mapSerDes(@PathParam("type") String type,
                              @PathParam("group") String group,
                              @PathParam("name") String name,
                              @PathParam("serDesId") Long serDesId) {
        SchemaMetadataKey schemaMetadataKey = new SchemaMetadataKey(type, group, name);
        Response response;
        try {
            SchemaMetadata schemaMetadataStorable = schemaRegistry.getSchemaMetadata(schemaMetadataKey);
            schemaRegistry.mapSerDesWithSchema(schemaMetadataStorable.getId(), serDesId);
            response = WSUtils.respond(OK, SUCCESS, true);
        } catch (Exception ex) {
            response = WSUtils.respond(INTERNAL_SERVER_ERROR, EXCEPTION, ex.getMessage());
        }

        return response;
    }


    @GET
    @Path("/schemas/{id}/serializers/")
    @Timed
    public Response getSerializers(@PathParam("id") Long schemaMetadataId) {
        Response response;
        try {
            Collection<SerDesInfo> serializers = schemaRegistry.getSchemaSerializers(schemaMetadataId);

            if (serializers != null) {
                response = WSUtils.respond(OK, SUCCESS, serializers);
            } else {
                response = WSUtils.respond(NOT_FOUND, ENTITY_NOT_FOUND, schemaMetadataId.toString());
            }
        } catch (Exception ex) {
            response = WSUtils.respond(INTERNAL_SERVER_ERROR, EXCEPTION, ex.getMessage());
        }
        return response;
    }

    @GET
    @Path("/schemas/{id}/deserializers/")
    @Timed
    public Response getDeserializers(@PathParam("id") Long schemaMetadataId) {
        Response response;
        try {
            Collection<SerDesInfo> deserializers = schemaRegistry.getSchemaDeserializers(schemaMetadataId);

            if (deserializers != null) {
                response = WSUtils.respond(OK, SUCCESS, deserializers);
            } else {
                response = WSUtils.respond(NOT_FOUND, ENTITY_NOT_FOUND, schemaMetadataId.toString());
            }
        } catch (Exception ex) {
            response = WSUtils.respond(INTERNAL_SERVER_ERROR, EXCEPTION, ex.getMessage());
        }

        return response;
    }

}<|MERGE_RESOLUTION|>--- conflicted
+++ resolved
@@ -368,12 +368,7 @@
         try {
             LOG.info("Received contentDispositionHeader: [{}]", contentDispositionHeader);
             String uploadedFileId = schemaRegistry.uploadFile(inputStream);
-<<<<<<< HEAD
-            return WSUtils.respond(OK, SUCCESS, uploadedFileId, null);
-=======
-
             response = WSUtils.respond(OK, SUCCESS, uploadedFileId, null);
->>>>>>> 31c85650
         } catch (Exception ex) {
             response = WSUtils.respond(INTERNAL_SERVER_ERROR, EXCEPTION, ex.getMessage());
         }
