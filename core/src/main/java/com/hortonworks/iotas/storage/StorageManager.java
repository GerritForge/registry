package com.hortonworks.iotas.storage;

import com.hortonworks.iotas.service.CatalogService;
import static com.hortonworks.iotas.service.CatalogService.QueryParam;

import java.util.Collection;
import java.util.List;

/**
 * TODO: All the methods are very restrictive and needs heavy synchronization to get right but my assumption is that
 * Writes are infrequent and the best place to achieve these guarantees, if we ever need it, is going to be at storage
 * layer implementation it self.
 *
 * I am still not done thinking through the semantics so don't assume this to be concrete APIs.
 */
public interface StorageManager {
    /**
     * TODO: update this javadoc
     * Adds this storable to storage layer, if the storable with same {@code Storable.getPrimaryKey} exists,
     * it will do a get and ensure new and old storables instances are equal in which case it will return false.
     * If the old and new instances are not the same it will throw {@code AlreadyExistsException}.
     * Will return true if no existing storable entity was found and the supplied entity gets added successfully.
     * @param storable
     * @return
     * @throws StorageException
     */
    void add(Storable storable) throws StorageException;

    /**
     * Removes a {@link Storable} object identified by a {@link StorableKey}.
     * If the key does not exist a null value is returned, no exception is thrown.
     *
     * @param key of the {@link Storable} object to remove
     * @return object that got removed, null if no object was removed.
     * @throws StorageException
     */
    <T extends Storable> T remove(StorableKey key) throws StorageException;

    /**
     * Unlike add, if the storage entity already exists, it will be updated. If it does not exist, it will be created.
     * @param storable
     * @return
     * @throws StorageException
     */
    void addOrUpdate(Storable storable) throws StorageException;

    //TODO I need a 101 on java generics right no to ensure this is how I want to deal with these things.
    /**
     * Gets the storable entity by using {@code Storable.getPrimaryKey()} as lookup key, return null if no storable entity with
     * the supplied key is found.
     * @param key
     * @return
     * @throws StorageException
     */
    <T extends Storable> T get(StorableKey key) throws StorageException;

<<<<<<< HEAD
    /**
     * Get the list of storable entities in the namespace, matching the query params.
     * <pre>
     * E.g get a list of all devices with deviceId="nest" and version=1
     *
     * List<QueryParam> params = Arrays.asList(new QueryParam("deviceId", "nest"), new QueryParam("version", "1");
     *
     * List<Device> devices = find(DEVICE_NAMESPACE, params);
     * </pre>
     *
     * @param namespace
     * @param queryParams
     * @param <T>
     * @return
     * @throws Exception
     */
    <T extends Storable> List<T> find(String namespace, List<QueryParam> queryParams) throws Exception;
=======
    <T extends Storable> T get(StorableKey key, Class<T> clazz) throws StorageException;

    <T extends Storable> List<T> find(String namespace, List<QueryParam> queryParams, Class<?> clazz) throws Exception;
>>>>>>> 40b94f67

    /**
     * Lists all {@link Storable} objects existing in the given namespace. If no entity is found, and empty list will be returned.
     * @param namespace
     * @return
     * @throws StorageException
     */
    <T extends Storable> Collection<T> list(String namespace) throws StorageException;

    //TODO: What is the purpose of this clenup method? Whipe out the DB?
    void cleanup() throws StorageException;

    Long nextId(String namespace) throws StorageException;
}<|MERGE_RESOLUTION|>--- conflicted
+++ resolved
@@ -54,7 +54,6 @@
      */
     <T extends Storable> T get(StorableKey key) throws StorageException;
 
-<<<<<<< HEAD
     /**
      * Get the list of storable entities in the namespace, matching the query params.
      * <pre>
@@ -72,11 +71,6 @@
      * @throws Exception
      */
     <T extends Storable> List<T> find(String namespace, List<QueryParam> queryParams) throws Exception;
-=======
-    <T extends Storable> T get(StorableKey key, Class<T> clazz) throws StorageException;
-
-    <T extends Storable> List<T> find(String namespace, List<QueryParam> queryParams, Class<?> clazz) throws Exception;
->>>>>>> 40b94f67
 
     /**
      * Lists all {@link Storable} objects existing in the given namespace. If no entity is found, and empty list will be returned.
